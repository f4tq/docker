package docker

import (
	"errors"
	"fmt"
	"github.com/dotcloud/docker/auth"
	"github.com/dotcloud/docker/registry"
	"github.com/dotcloud/docker/utils"
	"io"
	"io/ioutil"
	"log"
	"net/http"
	"net/url"
	"os"
	"path"
	"runtime"
	"strings"
)

func (srv *Server) DockerVersion() APIVersion {
	return APIVersion{
		Version:   VERSION,
		GitCommit: GITCOMMIT,
		GoVersion: runtime.Version(),
	}
}

func (srv *Server) ContainerKill(name string) error {
	if container := srv.runtime.Get(name); container != nil {
		if err := container.Kill(); err != nil {
			return fmt.Errorf("Error restarting container %s: %s", name, err.Error())
		}
	} else {
		return fmt.Errorf("No such container: %s", name)
	}
	return nil
}

func (srv *Server) ContainerExport(name string, out io.Writer) error {
	if container := srv.runtime.Get(name); container != nil {

		data, err := container.Export()
		if err != nil {
			return err
		}

		// Stream the entire contents of the container (basically a volatile snapshot)
		if _, err := io.Copy(out, data); err != nil {
			return err
		}
		return nil
	}
	return fmt.Errorf("No such container: %s", name)
}

func (srv *Server) ImagesSearch(term string) ([]APISearch, error) {

	results, err := registry.NewRegistry(srv.runtime.root).SearchRepositories(term)
	if err != nil {
		return nil, err
	}

	var outs []APISearch
	for _, repo := range results.Results {
		var out APISearch
		out.Description = repo["description"]
		if len(out.Description) > 45 {
			out.Description = utils.Trunc(out.Description, 42) + "..."
		}
		out.Name = repo["name"]
		outs = append(outs, out)
	}
	return outs, nil
}

func (srv *Server) ImageInsert(name, url, path string, out io.Writer, sf *utils.StreamFormatter) (string, error) {
	out = utils.NewWriteFlusher(out)
	img, err := srv.runtime.repositories.LookupImage(name)
	if err != nil {
		return "", err
	}

	file, err := utils.Download(url, out)
	if err != nil {
		return "", err
	}
	defer file.Body.Close()

	config, _, err := ParseRun([]string{img.ID, "echo", "insert", url, path}, srv.runtime.capabilities)
	if err != nil {
		return "", err
	}

	b := NewBuilder(srv.runtime)
	c, err := b.Create(config)
	if err != nil {
		return "", err
	}

	if err := c.Inject(utils.ProgressReader(file.Body, int(file.ContentLength), out, sf.FormatProgress("Downloading", "%v/%v (%v)"), sf), path); err != nil {
		return "", err
	}
	// FIXME: Handle custom repo, tag comment, author
	img, err = b.Commit(c, "", "", img.Comment, img.Author, nil)
	if err != nil {
		return "", err
	}
	out.Write(sf.FormatStatus(img.ID))
	return img.ShortID(), nil
}

func (srv *Server) ImagesViz(out io.Writer) error {
	images, _ := srv.runtime.graph.All()
	if images == nil {
		return nil
	}
	out.Write([]byte("digraph docker {\n"))

	var (
		parentImage *Image
		err         error
	)
	for _, image := range images {
		parentImage, err = image.GetParent()
		if err != nil {
			return fmt.Errorf("Error while getting parent image: %v", err)
		}
		if parentImage != nil {
			out.Write([]byte(" \"" + parentImage.ShortID() + "\" -> \"" + image.ShortID() + "\"\n"))
		} else {
			out.Write([]byte(" base -> \"" + image.ShortID() + "\" [style=invis]\n"))
		}
	}

	reporefs := make(map[string][]string)

	for name, repository := range srv.runtime.repositories.Repositories {
		for tag, id := range repository {
			reporefs[utils.TruncateID(id)] = append(reporefs[utils.TruncateID(id)], fmt.Sprintf("%s:%s", name, tag))
		}
	}

	for id, repos := range reporefs {
		out.Write([]byte(" \"" + id + "\" [label=\"" + id + "\\n" + strings.Join(repos, "\\n") + "\",shape=box,fillcolor=\"paleturquoise\",style=\"filled,rounded\"];\n"))
	}
	out.Write([]byte(" base [style=invisible]\n}\n"))
	return nil
}

func (srv *Server) Images(all bool, filter string) ([]APIImages, error) {
	var (
		allImages map[string]*Image
		err       error
	)
	if all {
		allImages, err = srv.runtime.graph.Map()
	} else {
		allImages, err = srv.runtime.graph.Heads()
	}
	if err != nil {
		return nil, err
	}
	outs := []APIImages{} //produce [] when empty instead of 'null'
	for name, repository := range srv.runtime.repositories.Repositories {
		if filter != "" && name != filter {
			continue
		}
		for tag, id := range repository {
			var out APIImages
			image, err := srv.runtime.graph.Get(id)
			if err != nil {
				log.Printf("Warning: couldn't load %s from %s/%s: %s", id, name, tag, err)
				continue
			}
			delete(allImages, id)
			out.Repository = name
			out.Tag = tag
			out.ID = image.ID
			out.Created = image.Created.Unix()
			outs = append(outs, out)
		}
	}
	// Display images which aren't part of a
	if filter == "" {
		for _, image := range allImages {
			var out APIImages
			out.ID = image.ID
			out.Created = image.Created.Unix()
			outs = append(outs, out)
		}
	}
	return outs, nil
}

func (srv *Server) DockerInfo() *APIInfo {
	images, _ := srv.runtime.graph.All()
	var imgcount int
	if images == nil {
		imgcount = 0
	} else {
		imgcount = len(images)
	}
	return &APIInfo{
		Containers:  len(srv.runtime.List()),
		Images:      imgcount,
		MemoryLimit: srv.runtime.capabilities.MemoryLimit,
		SwapLimit:   srv.runtime.capabilities.SwapLimit,
		Debug:       os.Getenv("DEBUG") != "",
		NFd:         utils.GetTotalUsedFds(),
		NGoroutines: runtime.NumGoroutine(),
	}
}

func (srv *Server) ImageHistory(name string) ([]APIHistory, error) {
	image, err := srv.runtime.repositories.LookupImage(name)
	if err != nil {
		return nil, err
	}

	outs := []APIHistory{} //produce [] when empty instead of 'null'
	err = image.WalkHistory(func(img *Image) error {
		var out APIHistory
		out.ID = srv.runtime.repositories.ImageName(img.ShortID())
		out.Created = img.Created.Unix()
		out.CreatedBy = strings.Join(img.ContainerConfig.Cmd, " ")
		outs = append(outs, out)
		return nil
	})
	return outs, nil

}

func (srv *Server) ContainerChanges(name string) ([]Change, error) {
	if container := srv.runtime.Get(name); container != nil {
		return container.Changes()
	}
	return nil, fmt.Errorf("No such container: %s", name)
}

func (srv *Server) Containers(all bool, n int, since, before string) []APIContainers {
	var foundBefore bool
	var displayed int
	retContainers := []APIContainers{}

	for _, container := range srv.runtime.List() {
		if !container.State.Running && !all && n == -1 && since == "" && before == "" {
			continue
		}
		if before != "" {
			if container.ShortID() == before {
				foundBefore = true
				continue
			}
			if !foundBefore {
				continue
			}
		}
		if displayed == n {
			break
		}
		if container.ShortID() == since {
			break
		}
		displayed++

		c := APIContainers{
			ID: container.ID,
		}
		c.Image = srv.runtime.repositories.ImageName(container.Image)
		c.Command = fmt.Sprintf("%s %s", container.Path, strings.Join(container.Args, " "))
		c.Created = container.Created.Unix()
		c.Status = container.State.String()
		c.Ports = container.NetworkSettings.PortMappingHuman()
		retContainers = append(retContainers, c)
	}
	return retContainers
}

func (srv *Server) ContainerCommit(name, repo, tag, author, comment string, config *Config) (string, error) {
	container := srv.runtime.Get(name)
	if container == nil {
		return "", fmt.Errorf("No such container: %s", name)
	}
	img, err := NewBuilder(srv.runtime).Commit(container, repo, tag, comment, author, config)
	if err != nil {
		return "", err
	}
	return img.ShortID(), err
}

func (srv *Server) ContainerTag(name, repo, tag string, force bool) error {
	if err := srv.runtime.repositories.Set(repo, tag, name, force); err != nil {
		return err
	}
	return nil
}

func (srv *Server) pullImage(r *registry.Registry, out io.Writer, imgId, endpoint string, token []string, sf *utils.StreamFormatter) error {
	history, err := r.GetRemoteHistory(imgId, endpoint, token)
	if err != nil {
		return err
	}

	// FIXME: Try to stream the images?
	// FIXME: Launch the getRemoteImage() in goroutines
	for _, id := range history {
		if !srv.runtime.graph.Exists(id) {
			out.Write(sf.FormatStatus("Pulling %s metadata", id))
			imgJSON, err := r.GetRemoteImageJSON(id, endpoint, token)
			if err != nil {
				// FIXME: Keep goging in case of error?
				return err
			}
			img, err := NewImgJSON(imgJSON)
			if err != nil {
				return fmt.Errorf("Failed to parse json: %s", err)
			}

			// Get the layer
			out.Write(sf.FormatStatus("Pulling %s fs layer", id))
			layer, contentLength, err := r.GetRemoteImageLayer(img.ID, endpoint, token)
			if err != nil {
				return err
			}
			defer layer.Close()
			if err := srv.runtime.graph.Register(utils.ProgressReader(layer, contentLength, out, sf.FormatProgress("Downloading", "%v/%v (%v)"), sf), false, img); err != nil {
				return err
			}
		}
	}
	return nil
}

func (srv *Server) pullRepository(r *registry.Registry, out io.Writer, local, remote, askedTag string, sf *utils.StreamFormatter) error {
	out.Write(sf.FormatStatus("Pulling repository %s from %s", local, auth.IndexServerAddress()))
	repoData, err := r.GetRepositoryData(remote)
	if err != nil {
		return err
	}

	utils.Debugf("Updating checksums")
	// Reload the json file to make sure not to overwrite faster sums
	if err := srv.runtime.graph.UpdateChecksums(repoData.ImgList); err != nil {
		return err
	}

	utils.Debugf("Retrieving the tag list")
	tagsList, err := r.GetRemoteTags(repoData.Endpoints, remote, repoData.Tokens)
	if err != nil {
		return err
	}
	utils.Debugf("Registering tags")
	// If not specific tag have been asked, take all
	if askedTag == "" {
		for tag, id := range tagsList {
			repoData.ImgList[id].Tag = tag
		}
	} else {
		// Otherwise, check that the tag exists and use only that one
		id, exists := tagsList[askedTag]
		if !exists {
			return fmt.Errorf("Tag %s not found in repositoy %s", askedTag, local)
		}
		repoData.ImgList[id].Tag = askedTag
	}

	for _, img := range repoData.ImgList {
		if askedTag != "" && img.Tag != askedTag {
			utils.Debugf("(%s) does not match %s (id: %s), skipping", img.Tag, askedTag, img.ID)
			continue
		}
		out.Write(sf.FormatStatus("Pulling image %s (%s) from %s", img.ID, img.Tag, remote))
		success := false
		for _, ep := range repoData.Endpoints {
			if err := srv.pullImage(r, out, img.ID, "https://"+ep+"/v1", repoData.Tokens, sf); err != nil {
				out.Write(sf.FormatStatus("Error while retrieving image for tag: %s (%s); checking next endpoint", askedTag, err))
				continue
			}
			success = true
			break
		}
		if !success {
			return fmt.Errorf("Could not find repository on any of the indexed registries.")
		}
	}
	for tag, id := range tagsList {
		if askedTag != "" && tag != askedTag {
			continue
		}
		if err := srv.runtime.repositories.Set(local, tag, id, true); err != nil {
			return err
		}
	}
	if err := srv.runtime.repositories.Save(); err != nil {
		return err
	}

	return nil
}

func (srv *Server) ImagePull(name, tag, endpoint string, out io.Writer, sf *utils.StreamFormatter) error {
	r := registry.NewRegistry(srv.runtime.root)
	out = utils.NewWriteFlusher(out)
	if endpoint != "" {
		if err := srv.pullImage(r, out, name, endpoint, nil, sf); err != nil {
			return err
		}
		return nil
	}
	remote := name
	parts := strings.Split(name, "/")
	if len(parts) > 2 {
		remote = fmt.Sprintf("src/%s", url.QueryEscape(strings.Join(parts, "/")))
	}
	if err := srv.pullRepository(r, out, name, remote, tag, sf); err != nil {
		return err
	}

	return nil
}

// Retrieve the checksum of an image
// Priority:
// - Check on the stored checksums
// - Check if the archive exists, if it does not, ask the registry
// - If the archive does exists, process the checksum from it
// - If the archive does not exists and not found on registry, process checksum from layer
func (srv *Server) getChecksum(imageId string) (string, error) {
	// FIXME: Use in-memory map instead of reading the file each time
	if sums, err := srv.runtime.graph.getStoredChecksums(); err != nil {
		return "", err
	} else if checksum, exists := sums[imageId]; exists {
		return checksum, nil
	}

	img, err := srv.runtime.graph.Get(imageId)
	if err != nil {
		return "", err
	}

	if _, err := os.Stat(layerArchivePath(srv.runtime.graph.imageRoot(imageId))); err != nil {
		if os.IsNotExist(err) {
			// TODO: Ask the registry for the checksum
			//       As the archive is not there, it is supposed to come from a pull.
		} else {
			return "", err
		}
	}

	checksum, err := img.Checksum()
	if err != nil {
		return "", err
	}
	return checksum, nil
}

// Retrieve the all the images to be uploaded in the correct order
// Note: we can't use a map as it is not ordered
func (srv *Server) getImageList(localRepo map[string]string) ([]*registry.ImgData, error) {
	var imgList []*registry.ImgData

	imageSet := make(map[string]struct{})
	for tag, id := range localRepo {
		img, err := srv.runtime.graph.Get(id)
		if err != nil {
			return nil, err
		}
		img.WalkHistory(func(img *Image) error {
			if _, exists := imageSet[img.ID]; exists {
				return nil
			}
			imageSet[img.ID] = struct{}{}
			checksum, err := srv.getChecksum(img.ID)
			if err != nil {
				return err
			}
			imgList = append([]*registry.ImgData{{
				ID:       img.ID,
				Checksum: checksum,
				Tag:      tag,
			}}, imgList...)
			return nil
		})
	}
	return imgList, nil
}

func (srv *Server) pushRepository(r *registry.Registry, out io.Writer, name string, localRepo map[string]string, sf *utils.StreamFormatter) error {
	out = utils.NewWriteFlusher(out)
	out.Write(sf.FormatStatus("Processing checksums"))
	imgList, err := srv.getImageList(localRepo)
	if err != nil {
		return err
	}
	out.Write(sf.FormatStatus("Sending image list"))

	srvName := name
	parts := strings.Split(name, "/")
	if len(parts) > 2 {
		srvName = fmt.Sprintf("src/%s", url.QueryEscape(strings.Join(parts, "/")))
	}

	repoData, err := r.PushImageJSONIndex(srvName, imgList, false)
	if err != nil {
		return err
	}

	for _, ep := range repoData.Endpoints {
		out.Write(sf.FormatStatus("Pushing repository %s to %s (%d tags)", name, ep, len(localRepo)))
		// For each image within the repo, push them
		for _, elem := range imgList {
			if _, exists := repoData.ImgList[elem.ID]; exists {
				out.Write(sf.FormatStatus("Image %s already on registry, skipping", name))
				continue
			}
			if err := srv.pushImage(r, out, name, elem.ID, ep, repoData.Tokens, sf); err != nil {
				// FIXME: Continue on error?
				return err
			}
			out.Write(sf.FormatStatus("Pushing tags for rev [%s] on {%s}", elem.ID, ep+"/users/"+srvName+"/"+elem.Tag))
			if err := r.PushRegistryTag(srvName, elem.ID, elem.Tag, ep, repoData.Tokens); err != nil {
				return err
			}
		}
	}

	if _, err := r.PushImageJSONIndex(srvName, imgList, true); err != nil {
		return err
	}
	return nil
}

func (srv *Server) pushImage(r *registry.Registry, out io.Writer, remote, imgId, ep string, token []string, sf *utils.StreamFormatter) error {
	out = utils.NewWriteFlusher(out)
	jsonRaw, err := ioutil.ReadFile(path.Join(srv.runtime.graph.Root, imgId, "json"))
	if err != nil {
		return fmt.Errorf("Error while retreiving the path for {%s}: %s", imgId, err)
	}
	out.Write(sf.FormatStatus("Pushing %s", imgId))

	// Make sure we have the image's checksum
	checksum, err := srv.getChecksum(imgId)
	if err != nil {
		return err
	}
	imgData := &registry.ImgData{
		ID:       imgId,
		Checksum: checksum,
	}

	// Send the json
	if err := r.PushImageJSONRegistry(imgData, jsonRaw, ep, token); err != nil {
		if err == registry.ErrAlreadyExists {
			out.Write(sf.FormatStatus("Image %s already uploaded ; skipping", imgData.ID))
			return nil
		}
		return err
	}

	// Retrieve the tarball to be sent
	var layerData *TempArchive
	// If the archive exists, use it
	file, err := os.Open(layerArchivePath(srv.runtime.graph.imageRoot(imgId)))
	if err != nil {
		if os.IsNotExist(err) {
			// If the archive does not exist, create one from the layer
			layerData, err = srv.runtime.graph.TempLayerArchive(imgId, Xz, out)
			if err != nil {
				return fmt.Errorf("Failed to generate layer archive: %s", err)
			}
		} else {
			return err
		}
	} else {
		defer file.Close()
		st, err := file.Stat()
		if err != nil {
			return err
		}
		layerData = &TempArchive{
			File: file,
			Size: st.Size(),
		}
	}

	// Send the layer
	if err := r.PushImageLayerRegistry(imgData.ID, utils.ProgressReader(layerData, int(layerData.Size), out, sf.FormatProgress("Pushing", "%v/%v (%v)"), sf), ep, token); err != nil {
		return err
	}
	return nil
}

func (srv *Server) ImagePush(name, endpoint string, out io.Writer, sf *utils.StreamFormatter) error {
	out = utils.NewWriteFlusher(out)
	img, err := srv.runtime.graph.Get(name)
	r := registry.NewRegistry(srv.runtime.root)

	if err != nil {
		out.Write(sf.FormatStatus("The push refers to a repository [%s] (len: %d)", name, len(srv.runtime.repositories.Repositories[name])))
		// If it fails, try to get the repository
		if localRepo, exists := srv.runtime.repositories.Repositories[name]; exists {
			if err := srv.pushRepository(r, out, name, localRepo, sf); err != nil {
				return err
			}
			return nil
		}

		return err
	}
	out.Write(sf.FormatStatus("The push refers to an image: [%s]", name))
	if err := srv.pushImage(r, out, name, img.ID, endpoint, nil, sf); err != nil {
		return err
	}
	return nil
}

func (srv *Server) ImageImport(src, repo, tag string, in io.Reader, out io.Writer, sf *utils.StreamFormatter) error {
	var archive io.Reader
	var resp *http.Response

	if src == "-" {
		archive = in
	} else {
		u, err := url.Parse(src)
		if err != nil {
			return err
		}
		if u.Scheme == "" {
			u.Scheme = "http"
			u.Host = src
			u.Path = ""
		}
		out.Write(sf.FormatStatus("Downloading from %s", u))
		// Download with curl (pretty progress bar)
		// If curl is not available, fallback to http.Get()
		resp, err = utils.Download(u.String(), out)
		if err != nil {
			return err
		}
		archive = utils.ProgressReader(resp.Body, int(resp.ContentLength), out, sf.FormatProgress("Importing", "%v/%v (%v)"), sf)
	}
	img, err := srv.runtime.graph.Create(archive, nil, "Imported from "+src, "", nil)
	if err != nil {
		return err
	}
	// Optionally register the image at REPO/TAG
	if repo != "" {
		if err := srv.runtime.repositories.Set(repo, tag, img.ID, true); err != nil {
			return err
		}
	}
	out.Write(sf.FormatStatus(img.ShortID()))
	return nil
}

func (srv *Server) ContainerCreate(config *Config) (string, error) {

	if config.Memory > 0 && !srv.runtime.capabilities.MemoryLimit {
		config.Memory = 0
	}

	if config.Memory > 0 && !srv.runtime.capabilities.SwapLimit {
		config.MemorySwap = -1
	}
	b := NewBuilder(srv.runtime)
	container, err := b.Create(config)
	if err != nil {
		if srv.runtime.graph.IsNotExist(err) {
			return "", fmt.Errorf("No such image: %s", config.Image)
		}
		return "", err
	}
	return container.ShortID(), nil
}

func (srv *Server) ContainerRestart(name string, t int) error {
	if container := srv.runtime.Get(name); container != nil {
		if err := container.Restart(t); err != nil {
			return fmt.Errorf("Error restarting container %s: %s", name, err.Error())
		}
	} else {
		return fmt.Errorf("No such container: %s", name)
	}
	return nil
}

func (srv *Server) ContainerDestroy(name string, removeVolume bool) error {
	if container := srv.runtime.Get(name); container != nil {
		volumes := make(map[string]struct{})
		// Store all the deleted containers volumes
		for _, volumeId := range container.Volumes {
			volumes[volumeId] = struct{}{}
		}
		if err := srv.runtime.Destroy(container); err != nil {
			return fmt.Errorf("Error destroying container %s: %s", name, err.Error())
		}

		if removeVolume {
			// Retrieve all volumes from all remaining containers
			usedVolumes := make(map[string]*Container)
			for _, container := range srv.runtime.List() {
				for _, containerVolumeId := range container.Volumes {
					usedVolumes[containerVolumeId] = container
				}
			}

			for volumeId := range volumes {
				// If the requested volu
				if c, exists := usedVolumes[volumeId]; exists {
					log.Printf("The volume %s is used by the container %s. Impossible to remove it. Skipping.\n", volumeId, c.ID)
					continue
				}
				if err := srv.runtime.volumes.Delete(volumeId); err != nil {
					return err
				}
			}
		}
	} else {
		return fmt.Errorf("No such container: %s", name)
	}
	return nil
}

var ErrImageReferenced = errors.New("Image referenced by a repository")

func (srv *Server) deleteImageAndChildren(id string, imgs *[]ApiRmi) error {
	// If the image is referenced by a repo, do not delete
	if len(srv.runtime.repositories.ById()[id]) != 0 {
		return ErrImageReferenced
	}

	// If the image is not referenced but has children, go recursive
	referenced := false
	byParents, err := srv.runtime.graph.ByParent()
	if err != nil {
		return err
	}
	for _, img := range byParents[id] {
		if err := srv.deleteImageAndChildren(img.Id, imgs); err != nil {
			if err != ErrImageReferenced {
				return err
			} else {
				referenced = true
			}
		}
	}
	if referenced {
		return ErrImageReferenced
	}

	// If the image is not referenced and has no children, remove it
	byParents, err = srv.runtime.graph.ByParent()
	if err != nil {
		return err
	}
	if len(byParents[id]) == 0 {
		if err := srv.runtime.repositories.DeleteAll(id); err != nil {
			return err
		}
		err := srv.runtime.graph.Delete(id)
		if err != nil {
			return err
		}
		*imgs = append(*imgs, ApiRmi{Deleted: utils.TruncateId(id)})
		return nil
	}
	return nil
}

func (srv *Server) deleteImageParents(img *Image, imgs *[]ApiRmi) error {
	if img.Parent != "" {
		parent, err := srv.runtime.graph.Get(img.Parent)
		if err != nil {
			return err
		}
		// Remove all children images
		if err := srv.deleteImageAndChildren(img.Parent, imgs); err != nil {
			return err
		}
		return srv.deleteImageParents(parent, imgs)
	}
	return nil
}

func (srv *Server) deleteImage(img *Image, repoName, tag string) (*[]ApiRmi, error) {
	//Untag the current image
	var imgs []ApiRmi
	tagDeleted, err := srv.runtime.repositories.Delete(repoName, tag)
	if err != nil {
		return nil, err
	}
	if tagDeleted {
		imgs = append(imgs, ApiRmi{Untagged: img.ShortId()})
	}
	if len(srv.runtime.repositories.ById()[img.Id]) == 0 {
		if err := srv.deleteImageAndChildren(img.Id, &imgs); err != nil {
			if err != ErrImageReferenced {
				return &imgs, err
			}
		} else if err := srv.deleteImageParents(img, &imgs); err != nil {
			if err != ErrImageReferenced {
				return &imgs, err
			}
		}
	}
	return &imgs, nil
}

func (srv *Server) ImageDelete(name string, autoPrune bool) (*[]ApiRmi, error) {
	img, err := srv.runtime.repositories.LookupImage(name)
	if err != nil {
<<<<<<< HEAD
		return nil, fmt.Errorf("No such image: %s", name)
	}
	if !autoPrune {
		if err := srv.runtime.graph.Delete(img.Id); err != nil {
			return nil, fmt.Errorf("Error deleting image %s: %s", name, err.Error())
		}
		return nil, nil
=======
		return fmt.Errorf("No such image: %s", name)
	}
	if err := srv.runtime.graph.Delete(img.ID); err != nil {
		return fmt.Errorf("Error deleting image %s: %s", name, err.Error())
>>>>>>> 5712e374
	}

	var tag string
	if strings.Contains(name, ":") {
		nameParts := strings.Split(name, ":")
		name = nameParts[0]
		tag = nameParts[1]
	}

	return srv.deleteImage(img, name, tag)
}

func (srv *Server) ImageGetCached(imgId string, config *Config) (*Image, error) {

	// Retrieve all images
	images, err := srv.runtime.graph.All()
	if err != nil {
		return nil, err
	}

	// Store the tree in a map of map (map[parentId][childId])
	imageMap := make(map[string]map[string]struct{})
	for _, img := range images {
		if _, exists := imageMap[img.Parent]; !exists {
			imageMap[img.Parent] = make(map[string]struct{})
		}
		imageMap[img.Parent][img.ID] = struct{}{}
	}

	// Loop on the children of the given image and check the config
	for elem := range imageMap[imgId] {
		img, err := srv.runtime.graph.Get(elem)
		if err != nil {
			return nil, err
		}
		if CompareConfig(&img.ContainerConfig, config) {
			return img, nil
		}
	}
	return nil, nil
}

func (srv *Server) ContainerStart(name string) error {
	if container := srv.runtime.Get(name); container != nil {
		if err := container.Start(); err != nil {
			return fmt.Errorf("Error starting container %s: %s", name, err.Error())
		}
	} else {
		return fmt.Errorf("No such container: %s", name)
	}
	return nil
}

func (srv *Server) ContainerStop(name string, t int) error {
	if container := srv.runtime.Get(name); container != nil {
		if err := container.Stop(t); err != nil {
			return fmt.Errorf("Error stopping container %s: %s", name, err.Error())
		}
	} else {
		return fmt.Errorf("No such container: %s", name)
	}
	return nil
}

func (srv *Server) ContainerWait(name string) (int, error) {
	if container := srv.runtime.Get(name); container != nil {
		return container.Wait(), nil
	}
	return 0, fmt.Errorf("No such container: %s", name)
}

func (srv *Server) ContainerResize(name string, h, w int) error {
	if container := srv.runtime.Get(name); container != nil {
		return container.Resize(h, w)
	}
	return fmt.Errorf("No such container: %s", name)
}

func (srv *Server) ContainerAttach(name string, logs, stream, stdin, stdout, stderr bool, in io.ReadCloser, out io.Writer) error {
	container := srv.runtime.Get(name)
	if container == nil {
		return fmt.Errorf("No such container: %s", name)
	}
	//logs
	if logs {
		if stdout {
			cLog, err := container.ReadLog("stdout")
			if err != nil {
				utils.Debugf(err.Error())
			} else if _, err := io.Copy(out, cLog); err != nil {
				utils.Debugf(err.Error())
			}
		}
		if stderr {
			cLog, err := container.ReadLog("stderr")
			if err != nil {
				utils.Debugf(err.Error())
			} else if _, err := io.Copy(out, cLog); err != nil {
				utils.Debugf(err.Error())
			}
		}
	}

	//stream
	if stream {
		if container.State.Ghost {
			return fmt.Errorf("Impossible to attach to a ghost container")
		}
		if !container.State.Running {
			return fmt.Errorf("Impossible to attach to a stopped container, start it first")
		}

		var (
			cStdin           io.ReadCloser
			cStdout, cStderr io.Writer
			cStdinCloser     io.Closer
		)

		if stdin {
			r, w := io.Pipe()
			go func() {
				defer w.Close()
				defer utils.Debugf("Closing buffered stdin pipe")
				io.Copy(w, in)
			}()
			cStdin = r
			cStdinCloser = in
		}
		if stdout {
			cStdout = out
		}
		if stderr {
			cStderr = out
		}

		<-container.Attach(cStdin, cStdinCloser, cStdout, cStderr)

		// If we are in stdinonce mode, wait for the process to end
		// otherwise, simply return
		if container.Config.StdinOnce && !container.Config.Tty {
			container.Wait()
		}
	}
	return nil
}

func (srv *Server) ContainerInspect(name string) (*Container, error) {
	if container := srv.runtime.Get(name); container != nil {
		return container, nil
	}
	return nil, fmt.Errorf("No such container: %s", name)
}

func (srv *Server) ImageInspect(name string) (*Image, error) {
	if image, err := srv.runtime.repositories.LookupImage(name); err == nil && image != nil {
		return image, nil
	}
	return nil, fmt.Errorf("No such image: %s", name)
}

func NewServer(autoRestart bool) (*Server, error) {
	if runtime.GOARCH != "amd64" {
		log.Fatalf("The docker runtime currently only supports amd64 (not %s). This will change in the future. Aborting.", runtime.GOARCH)
	}
	runtime, err := NewRuntime(autoRestart)
	if err != nil {
		return nil, err
	}
	srv := &Server{
		runtime: runtime,
	}
	runtime.srv = srv
	return srv, nil
}

type Server struct {
	runtime *Runtime
}<|MERGE_RESOLUTION|>--- conflicted
+++ resolved
@@ -723,9 +723,9 @@
 
 var ErrImageReferenced = errors.New("Image referenced by a repository")
 
-func (srv *Server) deleteImageAndChildren(id string, imgs *[]ApiRmi) error {
+func (srv *Server) deleteImageAndChildren(id string, imgs *[]APIRmi) error {
 	// If the image is referenced by a repo, do not delete
-	if len(srv.runtime.repositories.ById()[id]) != 0 {
+	if len(srv.runtime.repositories.ByID()[id]) != 0 {
 		return ErrImageReferenced
 	}
 
@@ -736,12 +736,11 @@
 		return err
 	}
 	for _, img := range byParents[id] {
-		if err := srv.deleteImageAndChildren(img.Id, imgs); err != nil {
+		if err := srv.deleteImageAndChildren(img.ID, imgs); err != nil {
 			if err != ErrImageReferenced {
 				return err
-			} else {
-				referenced = true
-			}
+			}
+			referenced = true
 		}
 	}
 	if referenced {
@@ -761,13 +760,13 @@
 		if err != nil {
 			return err
 		}
-		*imgs = append(*imgs, ApiRmi{Deleted: utils.TruncateId(id)})
+		*imgs = append(*imgs, APIRmi{Deleted: utils.TruncateID(id)})
 		return nil
 	}
 	return nil
 }
 
-func (srv *Server) deleteImageParents(img *Image, imgs *[]ApiRmi) error {
+func (srv *Server) deleteImageParents(img *Image, imgs *[]APIRmi) error {
 	if img.Parent != "" {
 		parent, err := srv.runtime.graph.Get(img.Parent)
 		if err != nil {
@@ -782,18 +781,18 @@
 	return nil
 }
 
-func (srv *Server) deleteImage(img *Image, repoName, tag string) (*[]ApiRmi, error) {
+func (srv *Server) deleteImage(img *Image, repoName, tag string) (*[]APIRmi, error) {
 	//Untag the current image
-	var imgs []ApiRmi
+	var imgs []APIRmi
 	tagDeleted, err := srv.runtime.repositories.Delete(repoName, tag)
 	if err != nil {
 		return nil, err
 	}
 	if tagDeleted {
-		imgs = append(imgs, ApiRmi{Untagged: img.ShortId()})
-	}
-	if len(srv.runtime.repositories.ById()[img.Id]) == 0 {
-		if err := srv.deleteImageAndChildren(img.Id, &imgs); err != nil {
+		imgs = append(imgs, APIRmi{Untagged: img.ShortID()})
+	}
+	if len(srv.runtime.repositories.ByID()[img.ID]) == 0 {
+		if err := srv.deleteImageAndChildren(img.ID, &imgs); err != nil {
 			if err != ErrImageReferenced {
 				return &imgs, err
 			}
@@ -806,23 +805,16 @@
 	return &imgs, nil
 }
 
-func (srv *Server) ImageDelete(name string, autoPrune bool) (*[]ApiRmi, error) {
+func (srv *Server) ImageDelete(name string, autoPrune bool) (*[]APIRmi, error) {
 	img, err := srv.runtime.repositories.LookupImage(name)
 	if err != nil {
-<<<<<<< HEAD
 		return nil, fmt.Errorf("No such image: %s", name)
 	}
 	if !autoPrune {
-		if err := srv.runtime.graph.Delete(img.Id); err != nil {
+		if err := srv.runtime.graph.Delete(img.ID); err != nil {
 			return nil, fmt.Errorf("Error deleting image %s: %s", name, err.Error())
 		}
 		return nil, nil
-=======
-		return fmt.Errorf("No such image: %s", name)
-	}
-	if err := srv.runtime.graph.Delete(img.ID); err != nil {
-		return fmt.Errorf("Error deleting image %s: %s", name, err.Error())
->>>>>>> 5712e374
 	}
 
 	var tag string
