package container

import (
	"encoding/json"
	"fmt"
	"io"
	"net/http"
	"strconv"
	"strings"
	"syscall"
	"time"

	"github.com/Sirupsen/logrus"
	"github.com/docker/docker/api/server/httputils"
	"github.com/docker/docker/api/types/backend"
	"github.com/docker/docker/pkg/ioutils"
	"github.com/docker/docker/pkg/signal"
	"github.com/docker/engine-api/types"
	"github.com/docker/engine-api/types/container"
	"github.com/docker/engine-api/types/filters"
	"github.com/docker/engine-api/types/versions"
	"golang.org/x/net/context"
	"golang.org/x/net/websocket"
)

func (s *containerRouter) getContainersJSON(ctx context.Context, w http.ResponseWriter, r *http.Request, vars map[string]string) error {
	if err := httputils.ParseForm(r); err != nil {
		return err
	}
	filter, err := filters.FromParam(r.Form.Get("filters"))
	if err != nil {
		return err
	}

	config := &types.ContainerListOptions{
		All:    httputils.BoolValue(r, "all"),
		Size:   httputils.BoolValue(r, "size"),
		Since:  r.Form.Get("since"),
		Before: r.Form.Get("before"),
		Filter: filter,
	}

	if tmpLimit := r.Form.Get("limit"); tmpLimit != "" {
		limit, err := strconv.Atoi(tmpLimit)
		if err != nil {
			return err
		}
		config.Limit = limit
	}

	containers, err := s.backend.Containers(config)
	if err != nil {
		return err
	}

	return httputils.WriteJSON(w, http.StatusOK, containers)
}

func (s *containerRouter) getContainersStats(ctx context.Context, w http.ResponseWriter, r *http.Request, vars map[string]string) error {
	if err := httputils.ParseForm(r); err != nil {
		return err
	}

	stream := httputils.BoolValueOrDefault(r, "stream", true)
	if !stream {
		w.Header().Set("Content-Type", "application/json")
	}

	config := &backend.ContainerStatsConfig{
		Stream:    stream,
		OutStream: w,
		Version:   string(httputils.VersionFromContext(ctx)),
	}

	return s.backend.ContainerStats(ctx, vars["name"], config)
}

func (s *containerRouter) getContainersLogs(ctx context.Context, w http.ResponseWriter, r *http.Request, vars map[string]string) error {
	if err := httputils.ParseForm(r); err != nil {
		return err
	}

	// Args are validated before the stream starts because when it starts we're
	// sending HTTP 200 by writing an empty chunk of data to tell the client that
	// daemon is going to stream. By sending this initial HTTP 200 we can't report
	// any error after the stream starts (i.e. container not found, wrong parameters)
	// with the appropriate status code.
	stdout, stderr := httputils.BoolValue(r, "stdout"), httputils.BoolValue(r, "stderr")
	if !(stdout || stderr) {
		return fmt.Errorf("Bad parameters: you must choose at least one stream")
	}

	containerName := vars["name"]
	logsConfig := &backend.ContainerLogsConfig{
		ContainerLogsOptions: types.ContainerLogsOptions{
			Follow:     httputils.BoolValue(r, "follow"),
			Timestamps: httputils.BoolValue(r, "timestamps"),
			Since:      r.Form.Get("since"),
			Tail:       r.Form.Get("tail"),
			ShowStdout: stdout,
			ShowStderr: stderr,
			Details:    httputils.BoolValue(r, "details"),
		},
		OutStream: w,
	}

	chStarted := make(chan struct{})
	if err := s.backend.ContainerLogs(ctx, containerName, logsConfig, chStarted); err != nil {
		select {
		case <-chStarted:
			// The client may be expecting all of the data we're sending to
			// be multiplexed, so send it through OutStream, which will
			// have been set up to handle that if needed.
			fmt.Fprintf(logsConfig.OutStream, "Error running logs job: %v\n", err)
		default:
			return err
		}
	}

	return nil
}

func (s *containerRouter) getContainersExport(ctx context.Context, w http.ResponseWriter, r *http.Request, vars map[string]string) error {
	return s.backend.ContainerExport(vars["name"], w)
}

func (s *containerRouter) postContainersStart(ctx context.Context, w http.ResponseWriter, r *http.Request, vars map[string]string) error {
	// If contentLength is -1, we can assumed chunked encoding
	// or more technically that the length is unknown
	// https://golang.org/src/pkg/net/http/request.go#L139
	// net/http otherwise seems to swallow any headers related to chunked encoding
	// including r.TransferEncoding
	// allow a nil body for backwards compatibility

	version := httputils.VersionFromContext(ctx)
	var hostConfig *container.HostConfig
	// A non-nil json object is at least 7 characters.
	if r.ContentLength > 7 || r.ContentLength == -1 {
		if versions.GreaterThanOrEqualTo(version, "1.24") {
			return validationError{fmt.Errorf("starting container with HostConfig was deprecated since v1.10 and removed in v1.12")}
		}

		if err := httputils.CheckForJSON(r); err != nil {
			return err
		}

		c, err := s.decoder.DecodeHostConfig(r.Body)
		if err != nil {
			return err
		}
		hostConfig = c
	}

	validateHostname := versions.GreaterThanOrEqualTo(version, "1.24")
	if err := s.backend.ContainerStart(vars["name"], hostConfig, validateHostname); err != nil {
		return err
	}
	w.WriteHeader(http.StatusNoContent)
	return nil
}

func (s *containerRouter) postContainersStop(ctx context.Context, w http.ResponseWriter, r *http.Request, vars map[string]string) error {
	if err := httputils.ParseForm(r); err != nil {
		return err
	}

	seconds, _ := strconv.Atoi(r.Form.Get("t"))

	if err := s.backend.ContainerStop(vars["name"], seconds); err != nil {
		return err
	}
	w.WriteHeader(http.StatusNoContent)

	return nil
}

type errContainerIsRunning interface {
	ContainerIsRunning() bool
}

func (s *containerRouter) postContainersKill(ctx context.Context, w http.ResponseWriter, r *http.Request, vars map[string]string) error {
	if err := httputils.ParseForm(r); err != nil {
		return err
	}

	var sig syscall.Signal
	name := vars["name"]

	// If we have a signal, look at it. Otherwise, do nothing
	if sigStr := r.Form.Get("signal"); sigStr != "" {
		var err error
		if sig, err = signal.ParseSignal(sigStr); err != nil {
			return err
		}
	}

	if err := s.backend.ContainerKill(name, uint64(sig)); err != nil {
		var isStopped bool
		if e, ok := err.(errContainerIsRunning); ok {
			isStopped = !e.ContainerIsRunning()
		}

		// Return error that's not caused because the container is stopped.
		// Return error if the container is not running and the api is >= 1.20
		// to keep backwards compatibility.
		version := httputils.VersionFromContext(ctx)
		if versions.GreaterThanOrEqualTo(version, "1.20") || !isStopped {
			return fmt.Errorf("Cannot kill container %s: %v", name, err)
		}
	}

	w.WriteHeader(http.StatusNoContent)
	return nil
}

func (s *containerRouter) postContainersRestart(ctx context.Context, w http.ResponseWriter, r *http.Request, vars map[string]string) error {
	if err := httputils.ParseForm(r); err != nil {
		return err
	}

	timeout, _ := strconv.Atoi(r.Form.Get("t"))

	if err := s.backend.ContainerRestart(vars["name"], timeout); err != nil {
		return err
	}

	w.WriteHeader(http.StatusNoContent)

	return nil
}

func (s *containerRouter) postContainersPause(ctx context.Context, w http.ResponseWriter, r *http.Request, vars map[string]string) error {
	if err := httputils.ParseForm(r); err != nil {
		return err
	}

	if err := s.backend.ContainerPause(vars["name"]); err != nil {
		return err
	}

	w.WriteHeader(http.StatusNoContent)

	return nil
}

func (s *containerRouter) postContainersUnpause(ctx context.Context, w http.ResponseWriter, r *http.Request, vars map[string]string) error {
	if err := httputils.ParseForm(r); err != nil {
		return err
	}

	if err := s.backend.ContainerUnpause(vars["name"]); err != nil {
		return err
	}

	w.WriteHeader(http.StatusNoContent)

	return nil
}

func (s *containerRouter) postContainersWait(ctx context.Context, w http.ResponseWriter, r *http.Request, vars map[string]string) error {
	status, err := s.backend.ContainerWait(vars["name"], -1*time.Second)
	if err != nil {
		return err
	}

	return httputils.WriteJSON(w, http.StatusOK, &types.ContainerWaitResponse{
		StatusCode: status,
	})
}

func (s *containerRouter) getContainersChanges(ctx context.Context, w http.ResponseWriter, r *http.Request, vars map[string]string) error {
	changes, err := s.backend.ContainerChanges(vars["name"])
	if err != nil {
		return err
	}

	return httputils.WriteJSON(w, http.StatusOK, changes)
}

func (s *containerRouter) getContainersTop(ctx context.Context, w http.ResponseWriter, r *http.Request, vars map[string]string) error {
	if err := httputils.ParseForm(r); err != nil {
		return err
	}

	procList, err := s.backend.ContainerTop(vars["name"], r.Form.Get("ps_args"))
	if err != nil {
		return err
	}

	return httputils.WriteJSON(w, http.StatusOK, procList)
}

func (s *containerRouter) postContainerRename(ctx context.Context, w http.ResponseWriter, r *http.Request, vars map[string]string) error {
	if err := httputils.ParseForm(r); err != nil {
		return err
	}

	name := vars["name"]
	newName := r.Form.Get("name")
	if err := s.backend.ContainerRename(name, newName); err != nil {
		return err
	}
	w.WriteHeader(http.StatusNoContent)
	return nil
}

func (s *containerRouter) postContainerUpdate(ctx context.Context, w http.ResponseWriter, r *http.Request, vars map[string]string) error {
	if err := httputils.ParseForm(r); err != nil {
		return err
	}
	if err := httputils.CheckForJSON(r); err != nil {
		return err
	}

	version := httputils.VersionFromContext(ctx)
	var updateConfig container.UpdateConfig

	decoder := json.NewDecoder(r.Body)
	if err := decoder.Decode(&updateConfig); err != nil {
		return err
	}

	hostConfig := &container.HostConfig{
		Resources:     updateConfig.Resources,
		RestartPolicy: updateConfig.RestartPolicy,
	}

	name := vars["name"]
	validateHostname := versions.GreaterThanOrEqualTo(version, "1.24")
	warnings, err := s.backend.ContainerUpdate(name, hostConfig, validateHostname)
	if err != nil {
		return err
	}

	return httputils.WriteJSON(w, http.StatusOK, &types.ContainerUpdateResponse{
		Warnings: warnings,
	})
}

func (s *containerRouter) postContainersCreate(ctx context.Context, w http.ResponseWriter, r *http.Request, vars map[string]string) error {
	if err := httputils.ParseForm(r); err != nil {
		return err
	}
	if err := httputils.CheckForJSON(r); err != nil {
		return err
	}

	name := r.Form.Get("name")

	config, hostConfig, networkingConfig, err := s.decoder.DecodeConfig(r.Body)
	if err != nil {
		return err
	}
	version := httputils.VersionFromContext(ctx)
	adjustCPUShares := versions.LessThan(version, "1.19")

<<<<<<< HEAD
	cfg := types.ContainerCreateConfig{
=======
	validateHostname := versions.GreaterThanOrEqualTo(version, "1.24")
	ccr, err := s.backend.ContainerCreate(types.ContainerCreateConfig{
>>>>>>> 88048499
		Name:             name,
		Config:           config,
		HostConfig:       hostConfig,
		NetworkingConfig: networkingConfig,
		AdjustCPUShares:  adjustCPUShares,
<<<<<<< HEAD
	}

	logrus.Debugf("create:   containerRouter: %+v", cfg)
	if s.policy != nil {
		// run again
		v:= s.policy
		if err := v.ValidateCreate(&cfg); err != nil {
			return err
		}
	}

	ccr, err := s.backend.ContainerCreate(cfg)
=======
	}, validateHostname)
>>>>>>> 88048499
	if err != nil {
		return err
	}

	return httputils.WriteJSON(w, http.StatusCreated, ccr)
}

func (s *containerRouter) deleteContainers(ctx context.Context, w http.ResponseWriter, r *http.Request, vars map[string]string) error {
	if err := httputils.ParseForm(r); err != nil {
		return err
	}

	name := vars["name"]
	config := &types.ContainerRmConfig{
		ForceRemove:  httputils.BoolValue(r, "force"),
		RemoveVolume: httputils.BoolValue(r, "v"),
		RemoveLink:   httputils.BoolValue(r, "link"),
	}

	if err := s.backend.ContainerRm(name, config); err != nil {
		// Force a 404 for the empty string
		if strings.Contains(strings.ToLower(err.Error()), "prefix can't be empty") {
			return fmt.Errorf("no such container: \"\"")
		}
		return err
	}

	w.WriteHeader(http.StatusNoContent)

	return nil
}

func (s *containerRouter) postContainersResize(ctx context.Context, w http.ResponseWriter, r *http.Request, vars map[string]string) error {
	if err := httputils.ParseForm(r); err != nil {
		return err
	}

	height, err := strconv.Atoi(r.Form.Get("h"))
	if err != nil {
		return err
	}
	width, err := strconv.Atoi(r.Form.Get("w"))
	if err != nil {
		return err
	}

	return s.backend.ContainerResize(vars["name"], height, width)
}

func (s *containerRouter) postContainersAttach(ctx context.Context, w http.ResponseWriter, r *http.Request, vars map[string]string) error {
	err := httputils.ParseForm(r)
	if err != nil {
		return err
	}
	containerName := vars["name"]

	_, upgrade := r.Header["Upgrade"]
	detachKeys := r.FormValue("detachKeys")

	hijacker, ok := w.(http.Hijacker)
	if !ok {
		return fmt.Errorf("error attaching to container %s, hijack connection missing", containerName)
	}

	setupStreams := func() (io.ReadCloser, io.Writer, io.Writer, error) {
		conn, _, err := hijacker.Hijack()
		if err != nil {
			return nil, nil, nil, err
		}

		// set raw mode
		conn.Write([]byte{})

		if upgrade {
			fmt.Fprintf(conn, "HTTP/1.1 101 UPGRADED\r\nContent-Type: application/vnd.docker.raw-stream\r\nConnection: Upgrade\r\nUpgrade: tcp\r\n\r\n")
		} else {
			fmt.Fprintf(conn, "HTTP/1.1 200 OK\r\nContent-Type: application/vnd.docker.raw-stream\r\n\r\n")
		}

		closer := func() error {
			httputils.CloseStreams(conn)
			return nil
		}
		return ioutils.NewReadCloserWrapper(conn, closer), conn, conn, nil
	}

	attachConfig := &backend.ContainerAttachConfig{
		GetStreams: setupStreams,
		UseStdin:   httputils.BoolValue(r, "stdin"),
		UseStdout:  httputils.BoolValue(r, "stdout"),
		UseStderr:  httputils.BoolValue(r, "stderr"),
		Logs:       httputils.BoolValue(r, "logs"),
		Stream:     httputils.BoolValue(r, "stream"),
		DetachKeys: detachKeys,
		MuxStreams: true,
	}

	if err = s.backend.ContainerAttach(containerName, attachConfig); err != nil {
		logrus.Errorf("Handler for %s %s returned error: %v", r.Method, r.URL.Path, err)
		// Remember to close stream if error happens
		conn, _, errHijack := hijacker.Hijack()
		if errHijack == nil {
			statusCode := httputils.GetHTTPErrorStatusCode(err)
			statusText := http.StatusText(statusCode)
			fmt.Fprintf(conn, "HTTP/1.1 %d %s\r\nContent-Type: application/vnd.docker.raw-stream\r\n\r\n%s\r\n", statusCode, statusText, err.Error())
			httputils.CloseStreams(conn)
		} else {
			logrus.Errorf("Error Hijacking: %v", err)
		}
	}
	return nil
}

func (s *containerRouter) wsContainersAttach(ctx context.Context, w http.ResponseWriter, r *http.Request, vars map[string]string) error {
	if err := httputils.ParseForm(r); err != nil {
		return err
	}
	containerName := vars["name"]

	var err error
	detachKeys := r.FormValue("detachKeys")

	done := make(chan struct{})
	started := make(chan struct{})

	setupStreams := func() (io.ReadCloser, io.Writer, io.Writer, error) {
		wsChan := make(chan *websocket.Conn)
		h := func(conn *websocket.Conn) {
			wsChan <- conn
			<-done
		}

		srv := websocket.Server{Handler: h, Handshake: nil}
		go func() {
			close(started)
			srv.ServeHTTP(w, r)
		}()

		conn := <-wsChan
		return conn, conn, conn, nil
	}

	attachConfig := &backend.ContainerAttachConfig{
		GetStreams: setupStreams,
		Logs:       httputils.BoolValue(r, "logs"),
		Stream:     httputils.BoolValue(r, "stream"),
		DetachKeys: detachKeys,
		UseStdin:   true,
		UseStdout:  true,
		UseStderr:  true,
		MuxStreams: false, // TODO: this should be true since it's a single stream for both stdout and stderr
	}

	err = s.backend.ContainerAttach(containerName, attachConfig)
	close(done)
	select {
	case <-started:
		logrus.Errorf("Error attaching websocket: %s", err)
		return nil
	default:
	}
	return err
}<|MERGE_RESOLUTION|>--- conflicted
+++ resolved
@@ -353,34 +353,16 @@
 	}
 	version := httputils.VersionFromContext(ctx)
 	adjustCPUShares := versions.LessThan(version, "1.19")
-
-<<<<<<< HEAD
+	validateHostname := versions.GreaterThanOrEqualTo(version, "1.24")
+
 	cfg := types.ContainerCreateConfig{
-=======
-	validateHostname := versions.GreaterThanOrEqualTo(version, "1.24")
-	ccr, err := s.backend.ContainerCreate(types.ContainerCreateConfig{
->>>>>>> 88048499
 		Name:             name,
 		Config:           config,
 		HostConfig:       hostConfig,
 		NetworkingConfig: networkingConfig,
 		AdjustCPUShares:  adjustCPUShares,
-<<<<<<< HEAD
-	}
-
-	logrus.Debugf("create:   containerRouter: %+v", cfg)
-	if s.policy != nil {
-		// run again
-		v:= s.policy
-		if err := v.ValidateCreate(&cfg); err != nil {
-			return err
-		}
-	}
-
-	ccr, err := s.backend.ContainerCreate(cfg)
-=======
-	}, validateHostname)
->>>>>>> 88048499
+	}
+	ccr, err := s.backend.ContainerCreate(cfg, validateHostname)
 	if err != nil {
 		return err
 	}
